package reactor.ipc.aeron.client;

import io.aeron.Image;
import io.aeron.Subscription;
import io.aeron.driver.AeronResources;
import java.util.List;
import java.util.Optional;
import java.util.concurrent.CopyOnWriteArrayList;
import java.util.concurrent.atomic.AtomicInteger;
import reactor.core.Disposable;
import reactor.core.publisher.Mono;
import reactor.core.publisher.MonoProcessor;
import reactor.ipc.aeron.AeronInbound;
import reactor.ipc.aeron.AeronOutbound;
import reactor.ipc.aeron.Connection;
import reactor.ipc.aeron.DefaultAeronOutbound;
import reactor.util.Logger;
import reactor.util.Loggers;

public final class AeronClientConnector implements Disposable {

  private static final Logger logger = Loggers.getLogger(AeronClientConnector.class);

<<<<<<< HEAD
  private static final int CONTROL_SESSION_ID = 0;

  private final AeronClientOptions options;

=======
>>>>>>> 9124dc6b
  private final String name;
  private final AeronClientOptions options;
  private final AeronResources aeronResources;

  private static final AtomicInteger streamIdCounter = new AtomicInteger();

  private final ClientControlMessageSubscriber controlMessageSubscriber;

  private final Subscription controlSubscription;

  private final int clientControlStreamId;

  private final List<ClientHandler> handlers = new CopyOnWriteArrayList<>();

<<<<<<< HEAD
  private final AeronResources aeronResources;

  AeronClientConnector(String name, AeronResources aeronResources, AeronClientOptions options) {
    this.options = options;
    this.name = name == null ? "client" : name;
    this.aeronResources = aeronResources;
    this.controlMessageSubscriber = new ClientControlMessageSubscriber(name, this::dispose);
=======
  private final HeartbeatWatchdog heartbeatWatchdog;

  AeronClientConnector(AeronClientSettings settings) {
    this.options = settings.options();
    this.name = Optional.ofNullable(settings.name()).orElse("client");
    this.aeronResources = settings.aeronResources();
    this.heartbeatWatchdog = new HeartbeatWatchdog(options.heartbeatTimeoutMillis(), this.name);
    this.controlMessageSubscriber =
        new ClientControlMessageSubscriber(name, heartbeatWatchdog, this::dispose);
>>>>>>> 9124dc6b
    this.clientControlStreamId = streamIdCounter.incrementAndGet();
    this.controlSubscription =
        aeronResources.controlSubscription(
            name,
            options.clientChannel(),
            clientControlStreamId,
            "to receive control requests on",
            CONTROL_SESSION_ID,
            controlMessageSubscriber,
            null,
            this::onUnavailableControlImage);
  }

  private void onUnavailableControlImage(Image image) {
    if (image.subscription() == controlSubscription && controlSubscription.hasNoImages()) {
      dispose();
    }
  }

  /**
   * Create a new handler.
   *
   * @return a {@link Mono} completing with a {@link Disposable} token to dispose the active handler
   *     (server, client connection...) or failing with the connection error.
   */
  public Mono<Connection> newHandler() {
    return new ClientHandler().initialise();
  }

  @Override
  public void dispose() {
    handlers.forEach(ClientHandler::dispose);
    handlers.clear();
    aeronResources.close(controlSubscription);
  }

  private void dispose(long sessionId) {
    handlers
        .stream()
        .filter(handler -> handler.sessionId == sessionId)
        .findFirst()
        .ifPresent(ClientHandler::dispose);
  }

  class ClientHandler implements Connection {

    private final DefaultAeronOutbound outbound;

    private final int clientSessionStreamId;

    private final ClientConnector connector;

    private volatile AeronClientInbound inbound;

    private volatile long sessionId;

    private volatile int serverSessionStreamId;

    private final MonoProcessor<Void> onClose = MonoProcessor.create();

    ClientHandler() {
      this.clientSessionStreamId = streamIdCounter.incrementAndGet();
      this.outbound =
          new DefaultAeronOutbound(name, aeronResources, options.serverChannel(), options);
      this.connector =
          new ClientConnector(
              name,
              aeronResources,
              options,
              controlMessageSubscriber,
              clientControlStreamId,
              clientSessionStreamId);

      this.onClose
          .doOnTerminate(this::dispose0)
          .subscribe(null, th -> logger.warn("SessionHandler disposed with error: {}", th));
    }

    Mono<Connection> initialise() {
      handlers.add(this);

      return connector
          .connect()
          .flatMap(
              connectAckResponse -> {
                this.sessionId = connectAckResponse.sessionId;
                this.serverSessionStreamId = connectAckResponse.serverSessionStreamId;

                inbound =
                    new AeronClientInbound(
                        name,
                        aeronResources,
                        options.clientChannel(),
                        clientSessionStreamId,
                        sessionId,
                        this::dispose);

                return outbound.initialise(sessionId, serverSessionStreamId);
              })
          .doOnError(
              th -> {
                logger.error(
                    "[{}] Occurred exception for sessionId: {} clientSessionStreamId: {}, error: ",
                    name,
                    sessionId,
                    clientSessionStreamId,
                    th);
                dispose();
              })
          .then(Mono.just(this));
    }

    @Override
    public AeronInbound inbound() {
      return inbound;
    }

    @Override
    public AeronOutbound outbound() {
      return outbound;
    }

    @Override
    public Mono<Void> onDispose() {
      return onClose;
    }

    @Override
    public void dispose() {
      if (!onClose.isDisposed()) {
        onClose.onComplete();
      }
    }

    @Override
    public boolean isDisposed() {
      return onClose.isDisposed();
    }

    @Override
    public String toString() {
      final StringBuilder sb = new StringBuilder("ClientSession{");
      sb.append("sessionId=").append(sessionId);
      sb.append(", clientChannel=").append(options.clientChannel());
      sb.append(", serverChannel=").append(options.serverChannel());
      sb.append(", clientSessionStreamId=").append(clientSessionStreamId);
      sb.append(", serverSessionStreamId=").append(serverSessionStreamId);
      sb.append('}');
      return sb.toString();
    }

    public void dispose0() {
      handlers.remove(this);
      connector.dispose();
      if (inbound != null) {
        inbound.dispose();
      }
      outbound.dispose();

      logger.debug("[{}] Closed session with Id: {}", name, sessionId);
    }
  }
}<|MERGE_RESOLUTION|>--- conflicted
+++ resolved
@@ -21,13 +21,8 @@
 
   private static final Logger logger = Loggers.getLogger(AeronClientConnector.class);
 
-<<<<<<< HEAD
   private static final int CONTROL_SESSION_ID = 0;
 
-  private final AeronClientOptions options;
-
-=======
->>>>>>> 9124dc6b
   private final String name;
   private final AeronClientOptions options;
   private final AeronResources aeronResources;
@@ -41,26 +36,13 @@
   private final int clientControlStreamId;
 
   private final List<ClientHandler> handlers = new CopyOnWriteArrayList<>();
-
-<<<<<<< HEAD
-  private final AeronResources aeronResources;
-
-  AeronClientConnector(String name, AeronResources aeronResources, AeronClientOptions options) {
-    this.options = options;
-    this.name = name == null ? "client" : name;
-    this.aeronResources = aeronResources;
-    this.controlMessageSubscriber = new ClientControlMessageSubscriber(name, this::dispose);
-=======
-  private final HeartbeatWatchdog heartbeatWatchdog;
 
   AeronClientConnector(AeronClientSettings settings) {
     this.options = settings.options();
     this.name = Optional.ofNullable(settings.name()).orElse("client");
     this.aeronResources = settings.aeronResources();
-    this.heartbeatWatchdog = new HeartbeatWatchdog(options.heartbeatTimeoutMillis(), this.name);
     this.controlMessageSubscriber =
-        new ClientControlMessageSubscriber(name, heartbeatWatchdog, this::dispose);
->>>>>>> 9124dc6b
+        new ClientControlMessageSubscriber(name, this::dispose);
     this.clientControlStreamId = streamIdCounter.incrementAndGet();
     this.controlSubscription =
         aeronResources.controlSubscription(
