--- conflicted
+++ resolved
@@ -27,13 +27,8 @@
 
   private static final Logger logger = Loggers.getLogger(ServerHandler.class);
 
-<<<<<<< HEAD
   private static final int CONTROL_SESSION_ID = 0;
 
-  private final String category;
-
-=======
->>>>>>> 9124dc6b
   private static final AtomicInteger streamIdCounter = new AtomicInteger(1000);
 
   private final AeronServerSettings settings;
@@ -56,8 +51,8 @@
     this.aeronResources = settings.aeronResources();
 
     this.controlSubscription =
-<<<<<<< HEAD
-        aeronResources.controlSubscription(
+        settings
+            .aeronResources().controlSubscription(
             category,
             options.serverChannel(),
             options.serverStreamId(),
@@ -66,24 +61,6 @@
             this,
             null,
             null);
-
-    this.category = category;
-    this.options = options;
-=======
-        settings
-            .aeronResources()
-            .controlSubscription(
-                category,
-                options.serverChannel(),
-                options.serverStreamId(),
-                "to receive control requests on",
-                0,
-                this);
-
-    this.heartbeatWatchdog = new HeartbeatWatchdog(options.heartbeatTimeoutMillis(), category);
-
-    this.heartbeatSender = new HeartbeatSender(options.heartbeatTimeoutMillis(), category);
->>>>>>> 9124dc6b
 
     this.onClose
         .doOnTerminate(this::dispose0)
