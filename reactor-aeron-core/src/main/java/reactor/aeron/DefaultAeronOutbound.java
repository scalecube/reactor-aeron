--- conflicted
+++ resolved
@@ -60,15 +60,9 @@
    * @param streamId stream id
    * @return initialization handle
    */
-<<<<<<< HEAD
-  public Mono<Void> initialise(long sessionId, int streamId) {
+  public Mono<Void> initialise(long sessionId, int streamId, AeronOptions options) {
     return Mono.defer(
         () -> {
-=======
-  public Mono<Void> initialise(long sessionId, int streamId, AeronOptions options) {
-    return Mono.create(
-        sink -> {
->>>>>>> e29a9f8b
           Publication aeronPublication =
               aeronResources.publication(category, channel, streamId, "to send data to", sessionId);
           this.publication =
@@ -79,7 +73,6 @@
                   options.connectTimeout().toMillis(),
                   options.backpressureTimeout().toMillis());
           this.sequencer = aeronResources.writeSequencer(category, publication, sessionId);
-<<<<<<< HEAD
 
           int timeoutMillis = options.connectTimeoutMillis();
           long retryMillis = 100;
@@ -100,31 +93,6 @@
                             publication, timeoutMillis);
                     return Mono.error(new RuntimeException(errMessage, throwable));
                   });
-=======
-          createRetryTask(sink, aeronPublication, options.connectTimeout().toMillis()).schedule();
-        });
-  }
-
-  private RetryTask createRetryTask(
-      MonoSink<Void> sink, Publication aeronPublication, long timeoutMillis) {
-    return new RetryTask(
-        Schedulers.single(),
-        100,
-        timeoutMillis,
-        () -> {
-          if (aeronPublication.isConnected()) {
-            sink.success();
-            return true;
-          }
-          return false;
-        },
-        throwable -> {
-          String errMessage =
-              String.format(
-                  "Publication %s for sending data in not connected during %d millis",
-                  publication.asString(), timeoutMillis);
-          sink.error(new Exception(errMessage, throwable));
->>>>>>> e29a9f8b
         });
   }
 
