package reactor.aeron;

<<<<<<< HEAD
import static io.aeron.driver.Configuration.IMAGE_LIVENESS_TIMEOUT_NS;
=======
import static io.aeron.driver.Configuration.MTU_LENGTH;
>>>>>>> 6da06887

import io.aeron.driver.ThreadingMode;
import java.time.Duration;

public class AeronResourcesConfig {

  public static final boolean DELETE_AERON_DIR_ON_START = true;
  public static final ThreadingMode THREADING_MODE = ThreadingMode.DEDICATED;

  private final ThreadingMode threadingMode;
  private final boolean dirDeleteOnStart;
<<<<<<< HEAD
  private final Duration imageLivenessTimeout;
=======
  private final int mtuLength;
>>>>>>> 6da06887

  private AeronResourcesConfig(Builder builder) {
    this.threadingMode = builder.threadingMode;
    this.dirDeleteOnStart = builder.dirDeleteOnStart;
<<<<<<< HEAD
    this.imageLivenessTimeout = builder.imageLivenessTimeout;
=======
    this.mtuLength = builder.mtuLength;
>>>>>>> 6da06887
  }

  public static AeronResourcesConfig defaultConfig() {
    return builder().build();
  }

  public static Builder builder() {
    return new Builder();
  }

  public boolean isDirDeleteOnStart() {
    return dirDeleteOnStart;
  }

  public ThreadingMode threadingMode() {
    return threadingMode;
  }

<<<<<<< HEAD
  public Duration imageLivenessTimeout() {
    return imageLivenessTimeout;
=======
  public int mtuLength() {
    return mtuLength;
>>>>>>> 6da06887
  }

  @Override
  public String toString() {
    final StringBuilder sb = new StringBuilder("AeronResourcesConfig{");
    sb.append(", threadingMode=").append(threadingMode);
    sb.append(", dirDeleteOnStart=").append(dirDeleteOnStart);
<<<<<<< HEAD
    sb.append(", imageLivenessTimeout=").append(imageLivenessTimeout);
=======
    sb.append(", mtuLength=").append(mtuLength);
>>>>>>> 6da06887
    sb.append('}');
    return sb.toString();
  }

  public static class Builder {

    private Duration imageLivenessTimeout = Duration.ofNanos(IMAGE_LIVENESS_TIMEOUT_NS);
    private ThreadingMode threadingMode = THREADING_MODE;
    private boolean dirDeleteOnStart = DELETE_AERON_DIR_ON_START;
    private int mtuLength = MTU_LENGTH;

    private Builder() {}

    public Builder useThreadModeInvoker() {
      threadingMode = ThreadingMode.INVOKER;
      return this;
    }

    public Builder useThreadModeShared() {
      threadingMode = ThreadingMode.SHARED;
      return this;
    }

    public Builder useThreadModeSharedNetwork() {
      threadingMode = ThreadingMode.SHARED_NETWORK;
      return this;
    }

    public Builder useThreadModeDedicated() {
      threadingMode = ThreadingMode.DEDICATED;
      return this;
    }

    public Builder dirDeleteOnStart(boolean dirDeleteOnStart) {
      this.dirDeleteOnStart = dirDeleteOnStart;
      return this;
    }

<<<<<<< HEAD
    public Builder imageLivenessTimeoutNs(Duration imageLivenessTimeout) {
      this.imageLivenessTimeout = imageLivenessTimeout;
=======
    public Builder mtuLength(int mtuLength) {
      this.mtuLength = mtuLength;
>>>>>>> 6da06887
      return this;
    }

    public AeronResourcesConfig build() {
      return new AeronResourcesConfig(this);
    }
  }
}<|MERGE_RESOLUTION|>--- conflicted
+++ resolved
@@ -1,10 +1,7 @@
 package reactor.aeron;
 
-<<<<<<< HEAD
 import static io.aeron.driver.Configuration.IMAGE_LIVENESS_TIMEOUT_NS;
-=======
 import static io.aeron.driver.Configuration.MTU_LENGTH;
->>>>>>> 6da06887
 
 import io.aeron.driver.ThreadingMode;
 import java.time.Duration;
@@ -16,20 +13,14 @@
 
   private final ThreadingMode threadingMode;
   private final boolean dirDeleteOnStart;
-<<<<<<< HEAD
+  private final int mtuLength;
   private final Duration imageLivenessTimeout;
-=======
-  private final int mtuLength;
->>>>>>> 6da06887
 
   private AeronResourcesConfig(Builder builder) {
     this.threadingMode = builder.threadingMode;
     this.dirDeleteOnStart = builder.dirDeleteOnStart;
-<<<<<<< HEAD
+    this.mtuLength = builder.mtuLength;
     this.imageLivenessTimeout = builder.imageLivenessTimeout;
-=======
-    this.mtuLength = builder.mtuLength;
->>>>>>> 6da06887
   }
 
   public static AeronResourcesConfig defaultConfig() {
@@ -48,13 +39,12 @@
     return threadingMode;
   }
 
-<<<<<<< HEAD
+  public int mtuLength() {
+    return mtuLength;
+  }
+
   public Duration imageLivenessTimeout() {
     return imageLivenessTimeout;
-=======
-  public int mtuLength() {
-    return mtuLength;
->>>>>>> 6da06887
   }
 
   @Override
@@ -62,21 +52,18 @@
     final StringBuilder sb = new StringBuilder("AeronResourcesConfig{");
     sb.append(", threadingMode=").append(threadingMode);
     sb.append(", dirDeleteOnStart=").append(dirDeleteOnStart);
-<<<<<<< HEAD
+    sb.append(", mtuLength=").append(mtuLength);
     sb.append(", imageLivenessTimeout=").append(imageLivenessTimeout);
-=======
-    sb.append(", mtuLength=").append(mtuLength);
->>>>>>> 6da06887
     sb.append('}');
     return sb.toString();
   }
 
   public static class Builder {
 
-    private Duration imageLivenessTimeout = Duration.ofNanos(IMAGE_LIVENESS_TIMEOUT_NS);
     private ThreadingMode threadingMode = THREADING_MODE;
     private boolean dirDeleteOnStart = DELETE_AERON_DIR_ON_START;
     private int mtuLength = MTU_LENGTH;
+    private Duration imageLivenessTimeout = Duration.ofNanos(IMAGE_LIVENESS_TIMEOUT_NS);
 
     private Builder() {}
 
@@ -105,13 +92,13 @@
       return this;
     }
 
-<<<<<<< HEAD
+    public Builder mtuLength(int mtuLength) {
+      this.mtuLength = mtuLength;
+      return this;
+    }
+
     public Builder imageLivenessTimeoutNs(Duration imageLivenessTimeout) {
       this.imageLivenessTimeout = imageLivenessTimeout;
-=======
-    public Builder mtuLength(int mtuLength) {
-      this.mtuLength = mtuLength;
->>>>>>> 6da06887
       return this;
     }
 
