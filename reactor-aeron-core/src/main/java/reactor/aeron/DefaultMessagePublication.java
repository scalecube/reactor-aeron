package reactor.aeron;

import io.aeron.Publication;
import io.aeron.logbuffer.BufferClaim;
import java.nio.ByteBuffer;
import java.util.function.Supplier;
import org.agrona.MutableDirectBuffer;
import org.agrona.concurrent.IdleStrategy;
import org.agrona.concurrent.UnsafeBuffer;
import reactor.core.Disposable;
import reactor.util.Logger;
import reactor.util.Loggers;

public final class DefaultMessagePublication implements Disposable, MessagePublication {

  private static final Logger logger = Loggers.getLogger(DefaultMessagePublication.class);

  private final IdleStrategy idleStrategy;

  private final long waitConnectedMillis;

  private final long waitBackpressuredMillis;

  private final Publication publication;

  private final String category;

<<<<<<< HEAD
  private final AeronResources aeronResources;
=======
  private final int mtuLength;

  private final ThreadLocal<BufferClaim> bufferClaims = ThreadLocal.withInitial(BufferClaim::new);
>>>>>>> 6da06887

  /**
   * Constructor.
   *
   * @param publication publication
   * @param category category
   * @param waitConnectedMillis wait connect millis
   * @param waitBackpressuredMillis wait backpressure millis
   */
  public DefaultMessagePublication(
      AeronResources aeronResources,
      Publication publication,
      String category,
      long waitConnectedMillis,
      long waitBackpressuredMillis) {
<<<<<<< HEAD
    this.aeronResources = aeronResources;
=======
    this.mtuLength = aeronResources.mtuLength();
>>>>>>> 6da06887
    this.publication = publication;
    this.category = category;
    this.idleStrategy = AeronUtils.newBackoffIdleStrategy();
    this.waitConnectedMillis = waitConnectedMillis;
    this.waitBackpressuredMillis = waitBackpressuredMillis;
  }

  @Override
  public long publish(MessageType msgType, ByteBuffer msgBody, long sessionId) {
    int capacity = msgBody.remaining() + Protocol.HEADER_SIZE;
    if (capacity < mtuLength) {
      BufferClaim bufferClaim = bufferClaims.get();
      long result = execute(() -> publication.tryClaim(capacity, bufferClaim));
      if (result > 0) {
        try {
          MutableDirectBuffer buffer = bufferClaim.buffer();
          int index = bufferClaim.offset();
          index = Protocol.putHeader(buffer, index, msgType, sessionId);
          buffer.putBytes(index, msgBody, msgBody.position(), msgBody.limit());
          bufferClaim.commit();
        } catch (Exception ex) {
          bufferClaim.abort();
          throw new RuntimeException("Unexpected exception", ex);
        }
      }
      return result;
    } else {
      UnsafeBuffer buffer = new UnsafeBuffer(new byte[msgBody.remaining() + Protocol.HEADER_SIZE]);
      int index = Protocol.putHeader(buffer, 0, msgType, sessionId);
      buffer.putBytes(index, msgBody, msgBody.remaining());
      return execute(() -> publication.offer(buffer));
    }
  }

  private long execute(Supplier<Long> sendingTask) {
    long start = System.currentTimeMillis();
    long result;
    for (; ; ) {
      result = sendingTask.get();

      if (result > 0) {
        break;
      } else if (result == Publication.NOT_CONNECTED) {
        if (System.currentTimeMillis() - start > waitConnectedMillis) {
          logger.debug(
              "[{}] Publication NOT_CONNECTED: {} during {} millis",
              category,
              asString(),
              waitConnectedMillis);
          break;
        }
      } else if (result == Publication.BACK_PRESSURED) {
        if (System.currentTimeMillis() - start > waitBackpressuredMillis) {
          logger.debug(
              "[{}] Publication BACK_PRESSURED during {} millis: {}",
              category,
              asString(),
              waitBackpressuredMillis);
          break;
        }
      } else if (result == Publication.CLOSED) {
        logger.debug("[{}] Publication CLOSED: {}", category, AeronUtils.format(publication));
        break;
      } else if (result == Publication.ADMIN_ACTION) {
        if (System.currentTimeMillis() - start > waitConnectedMillis) {
          logger.debug(
              "[{}] Publication ADMIN_ACTION: {} during {} millis",
              category,
              asString(),
              waitConnectedMillis);
          break;
        }
      }
      idleStrategy.idle(0);
    }
    idleStrategy.reset();
    return result;
  }

  @Override
  public String asString() {
    return AeronUtils.format(publication);
  }

  @Override
  public void dispose() {
    aeronResources.close(publication);
  }

  @Override
  public boolean isDisposed() {
    return publication.isClosed();
  }
}<|MERGE_RESOLUTION|>--- conflicted
+++ resolved
@@ -25,13 +25,11 @@
 
   private final String category;
 
-<<<<<<< HEAD
-  private final AeronResources aeronResources;
-=======
   private final int mtuLength;
 
   private final ThreadLocal<BufferClaim> bufferClaims = ThreadLocal.withInitial(BufferClaim::new);
->>>>>>> 6da06887
+
+  private final AeronResources aeronResources;
 
   /**
    * Constructor.
@@ -47,11 +45,8 @@
       String category,
       long waitConnectedMillis,
       long waitBackpressuredMillis) {
-<<<<<<< HEAD
     this.aeronResources = aeronResources;
-=======
     this.mtuLength = aeronResources.mtuLength();
->>>>>>> 6da06887
     this.publication = publication;
     this.category = category;
     this.idleStrategy = AeronUtils.newBackoffIdleStrategy();
