--- conflicted
+++ resolved
@@ -9,14 +9,6 @@
 
 public final class AeronPongServer {
 
-  static {
-    // see .../aeron/aeron-driver/src/main/resources/low-latency.properties
-    System.setProperty("agrona.disable.bounds.checks", "true");
-    System.setProperty("aeron.socket.so_sndbuf", "2m");
-    System.setProperty("aeron.socket.so_rcvbuf", "2m");
-    System.setProperty("aeron.rcv.initial.window.length", "2m");
-  }
-
   /**
    * Main runner.
    *
@@ -24,13 +16,7 @@
    */
   public static void main(String... args) {
 
-<<<<<<< HEAD
-    Supplier<IdleStrategy> idleStrategySupplier = () -> new BackoffIdleStrategy(1, 1, 1, 1);
-    //    Supplier<IdleStrategy> idleStrategySupplier = () -> new BusySpinIdleStrategy();
-    //    Supplier<IdleStrategy> idleStrategySupplier = () -> null;
-=======
     Supplier<IdleStrategy> idleStrategySupplier = () -> new BackoffIdleStrategy(1, 1, 1, 100);
->>>>>>> 7321ffb8
 
     AeronResources resources =
         new AeronResources()
