package reactor.ipc.aeron.demo;

import io.aeron.driver.AeronResources;
import reactor.ipc.aeron.client.AeronClient;

public class ClientServerSends {

  /**
   * Main runner.
   *
   * @param args program arguments.
   */
  public static void main(String[] args) throws Exception {

<<<<<<< HEAD
    try (AeronResources aeronResources = new AeronResources("test")) {

      AeronClient.create("client", aeronResources)
          .options(
=======
    try (AeronResources aeronResources = AeronResources.start()) {
      AeronClient client =
          AeronClient.create(
              "client",
              aeronResources,
>>>>>>> 57746f49
              options -> {
                options.serverChannel("aeron:udp?endpoint=localhost:13000");
                options.clientChannel("aeron:udp?endpoint=localhost:12001");
              })
          .doOnConnected(
              connection -> System.out.println(connection + " was connected successfully"))
          .doOnDisconnected(connection -> System.out.println(connection + " was disconnected"))
          .connect()
          .doOnSuccess(
              connection -> {
                connection.inbound().receive().asString().log("receive").subscribe();
              })
          .block();

      System.out.println("main completed");
      Thread.currentThread().join();
    }
  }
}<|MERGE_RESOLUTION|>--- conflicted
+++ resolved
@@ -12,18 +12,10 @@
    */
   public static void main(String[] args) throws Exception {
 
-<<<<<<< HEAD
-    try (AeronResources aeronResources = new AeronResources("test")) {
+    try (AeronResources aeronResources = AeronResources.start()) {
 
       AeronClient.create("client", aeronResources)
           .options(
-=======
-    try (AeronResources aeronResources = AeronResources.start()) {
-      AeronClient client =
-          AeronClient.create(
-              "client",
-              aeronResources,
->>>>>>> 57746f49
               options -> {
                 options.serverChannel("aeron:udp?endpoint=localhost:13000");
                 options.clientChannel("aeron:udp?endpoint=localhost:12001");
