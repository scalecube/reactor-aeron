#!/usr/bin/env sh

DIRNAME=$(dirname $0)
RELEASE_EXEC_FILES=$(find $DIRNAME -name 'release-*.sh')

echo       Running $0
echo *-*-*-*-*-*-*-*-*-*-*-*-*-*

commit_to_develop() { 
 git fetch
 git branch -r
 git checkout -B develop 
 git rebase $TRAVIS_BRANCH
 git commit --amend -m "++++ Prepare for next development iteration build: $TRAVIS_BUILD_NUMBER ++++"
 git push origin develop
}

<<<<<<< HEAD
function check_next_version {
=======
check_next_version() {
>>>>>>> 5e13792e
  export NEXT_VERSION=$(echo $TRAVIS_COMMIT_MESSAGE | grep -E -o '[0-9]+\.[0-9]+\.[0-9]+-SNAPSHOT')
  if [ -n "$NEXT_VERSION" ] ; then
    export MVN_NEXT_VERSION=-DdevelopmentVersion=$NEXT_VERSION
  fi
}

<<<<<<< HEAD
function check_tag_for_rc {
=======
check_tag_for_rc() {
>>>>>>> 5e13792e
  export VERSION=$(mvn help:evaluate -Dexpression=project.version -q -DforceStdout)
  if [ -n "$TRAVIS_TAG" ] ; then
    RC_VER=$(echo $TRAVIS_TAG | grep -E -o 'RC-?[0-9]+')
    RC_PREPARE=$(echo $TRAVIS_TAG | grep -o -i 'prepare')
    if [ -n "$RC_VER" -a -n "$RC_PREPARE" ] ; then
      export NEW_RC_VERSION=$(echo $VERSION | sed  "s/SNAPSHOT/$RC_VER/g")
      echo Release candidate: $NEW_RC_VERSION
      echo *-*-*-*-*-*-*-*-*-*-*-*
      export MVN_RELEASE_VERSION=-DreleaseVersion=$NEW_RC_VERSION
      if [ -n "$MVN_NEXT_VERSION" ] ; then
        export MVN_NEXT_VERSION=-DdevelopmentVersion=$VERSION;
      fi
    fi
  fi
}

check_next_version
check_tag_for_rc

mvn -P release -Darguments=-DskipTests release:prepare release:perform $MVN_RELEASE_VERSION $MVN_NEXT_VERSION -DautoVersionSubmodules=true -DscmCommentPrefix="$TRAVIS_COMMIT_MESSAGE [skip ci] " -B -V -s travis-settings.xml

mvn clean

if [ -z "$NEW_RC_VERSION" ]; then 
  commit_to_develop
fi

# extends release.sh
for script_file in $RELEASE_EXEC_FILES; do
    . $script_file
done<|MERGE_RESOLUTION|>--- conflicted
+++ resolved
@@ -15,22 +15,14 @@
  git push origin develop
 }
 
-<<<<<<< HEAD
-function check_next_version {
-=======
 check_next_version() {
->>>>>>> 5e13792e
   export NEXT_VERSION=$(echo $TRAVIS_COMMIT_MESSAGE | grep -E -o '[0-9]+\.[0-9]+\.[0-9]+-SNAPSHOT')
   if [ -n "$NEXT_VERSION" ] ; then
     export MVN_NEXT_VERSION=-DdevelopmentVersion=$NEXT_VERSION
   fi
 }
 
-<<<<<<< HEAD
-function check_tag_for_rc {
-=======
 check_tag_for_rc() {
->>>>>>> 5e13792e
   export VERSION=$(mvn help:evaluate -Dexpression=project.version -q -DforceStdout)
   if [ -n "$TRAVIS_TAG" ] ; then
     RC_VER=$(echo $TRAVIS_TAG | grep -E -o 'RC-?[0-9]+')
